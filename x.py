--- conflicted
+++ resolved
@@ -161,11 +161,7 @@
     for feature in (*all_arrow2_features, *all_arrow_features):
         yield {
             "name": f"Check {feature}",
-<<<<<<< HEAD
             "run": f"cargo check --all-targets --features {feature}",
-=======
-            "run": f"cargo check --all-features --features {feature}",
->>>>>>> fc9456ca
         }
 
     yield {
@@ -202,15 +198,12 @@
     _sh(
         f"cargo clippy --all-targets --features {default_features} {'--fix' if fix else ''}"
     )
-<<<<<<< HEAD
-=======
     _sh(
         "cargo check --all-targets --package bench --package example --package integration_tests"
     )
     _sh(
         "cargo clippy --all-targets --package bench --package example --package integration_tests"
     )
->>>>>>> fc9456ca
 
     if all:
         for arrow_feature in (*all_arrow2_features, *all_arrow_features):
