--- conflicted
+++ resolved
@@ -35,7 +35,6 @@
         },
         {
           "name": "Check arrow2-0-17",
-<<<<<<< HEAD
           "run": "cargo check --all-targets --features arrow2-0-17"
         },
         {
@@ -129,105 +128,10 @@
         {
           "name": "Check arrow-37",
           "run": "cargo check --all-targets --features arrow-37"
-=======
-          "run": "cargo check --all-features --features arrow2-0-17"
-        },
-        {
-          "name": "Check arrow2-0-16",
-          "run": "cargo check --all-features --features arrow2-0-16"
-        },
-        {
-          "name": "Check arrow-57",
-          "run": "cargo check --all-features --features arrow-57"
-        },
-        {
-          "name": "Check arrow-56",
-          "run": "cargo check --all-features --features arrow-56"
-        },
-        {
-          "name": "Check arrow-55",
-          "run": "cargo check --all-features --features arrow-55"
-        },
-        {
-          "name": "Check arrow-54",
-          "run": "cargo check --all-features --features arrow-54"
-        },
-        {
-          "name": "Check arrow-53",
-          "run": "cargo check --all-features --features arrow-53"
-        },
-        {
-          "name": "Check arrow-52",
-          "run": "cargo check --all-features --features arrow-52"
-        },
-        {
-          "name": "Check arrow-51",
-          "run": "cargo check --all-features --features arrow-51"
-        },
-        {
-          "name": "Check arrow-50",
-          "run": "cargo check --all-features --features arrow-50"
-        },
-        {
-          "name": "Check arrow-50",
-          "run": "cargo check --all-features --features arrow-50"
-        },
-        {
-          "name": "Check arrow-49",
-          "run": "cargo check --all-features --features arrow-49"
-        },
-        {
-          "name": "Check arrow-48",
-          "run": "cargo check --all-features --features arrow-48"
-        },
-        {
-          "name": "Check arrow-47",
-          "run": "cargo check --all-features --features arrow-47"
-        },
-        {
-          "name": "Check arrow-46",
-          "run": "cargo check --all-features --features arrow-46"
-        },
-        {
-          "name": "Check arrow-45",
-          "run": "cargo check --all-features --features arrow-45"
-        },
-        {
-          "name": "Check arrow-44",
-          "run": "cargo check --all-features --features arrow-44"
-        },
-        {
-          "name": "Check arrow-43",
-          "run": "cargo check --all-features --features arrow-43"
-        },
-        {
-          "name": "Check arrow-42",
-          "run": "cargo check --all-features --features arrow-42"
-        },
-        {
-          "name": "Check arrow-41",
-          "run": "cargo check --all-features --features arrow-41"
-        },
-        {
-          "name": "Check arrow-40",
-          "run": "cargo check --all-features --features arrow-40"
-        },
-        {
-          "name": "Check arrow-39",
-          "run": "cargo check --all-features --features arrow-39"
-        },
-        {
-          "name": "Check arrow-38",
-          "run": "cargo check --all-features --features arrow-38"
-        },
-        {
-          "name": "Check arrow-37",
-          "run": "cargo check --all-features --features arrow-37"
         },
         {
           "name": "Check support packages",
           "run": "cargo check --all-features --package bench --package example --package integration_tests"
->>>>>>> fc9456ca
         },
         {
           "name": "Check format",
