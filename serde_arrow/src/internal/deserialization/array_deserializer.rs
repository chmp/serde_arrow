use half::f16;
use marrow::{
    datatypes::{FieldMeta, TimeUnit},
    view::{PrimitiveView, View},
};
use serde::de::{Deserialize, DeserializeSeed, VariantAccess, Visitor};

use crate::internal::{
    error::{fail, Context, Error, Result},
    schema::{Strategy, STRATEGY_KEY},
    utils::{ChildName, Mut},
};

use super::{
    binary_deserializer::BinaryDeserializer, bool_deserializer::BoolDeserializer,
    date32_deserializer::Date32Deserializer, date64_deserializer::Date64Deserializer,
    decimal_deserializer::DecimalDeserializer, dictionary_deserializer::DictionaryDeserializer,
    duration_deserializer::DurationDeserializer, enum_deserializer::EnumDeserializer,
    fixed_size_binary_deserializer::FixedSizeBinaryDeserializer,
    fixed_size_list_deserializer::FixedSizeListDeserializer, float_deserializer::FloatDeserializer,
    integer_deserializer::IntegerDeserializer, list_deserializer::ListDeserializer,
    map_deserializer::MapDeserializer, null_deserializer::NullDeserializer,
    simple_deserializer::SimpleDeserializer, string_deserializer::StringDeserializer,
    struct_deserializer::StructDeserializer, time_deserializer::TimeDeserializer,
};

pub enum ArrayDeserializer<'a> {
    Null(NullDeserializer),
    Bool(BoolDeserializer<'a>),
    U8(IntegerDeserializer<'a, u8>),
    U16(IntegerDeserializer<'a, u16>),
    U32(IntegerDeserializer<'a, u32>),
    U64(IntegerDeserializer<'a, u64>),
    I8(IntegerDeserializer<'a, i8>),
    I16(IntegerDeserializer<'a, i16>),
    I32(IntegerDeserializer<'a, i32>),
    I64(IntegerDeserializer<'a, i64>),
    F16(FloatDeserializer<'a, f16>),
    F32(FloatDeserializer<'a, f32>),
    F64(FloatDeserializer<'a, f64>),
    Decimal128(DecimalDeserializer<'a>),
    Duration(DurationDeserializer<'a>),
    Date32(Date32Deserializer<'a>),
    Date64(Date64Deserializer<'a>),
    Time32(TimeDeserializer<'a, i32>),
    Time64(TimeDeserializer<'a, i64>),
    Utf8(StringDeserializer<'a, i32>),
    LargeUtf8(StringDeserializer<'a, i64>),
    DictionaryU8I32(DictionaryDeserializer<'a, u8, i32>),
    DictionaryU16I32(DictionaryDeserializer<'a, u16, i32>),
    DictionaryU32I32(DictionaryDeserializer<'a, u32, i32>),
    DictionaryU64I32(DictionaryDeserializer<'a, u64, i32>),
    DictionaryI8I32(DictionaryDeserializer<'a, i8, i32>),
    DictionaryI16I32(DictionaryDeserializer<'a, i16, i32>),
    DictionaryI32I32(DictionaryDeserializer<'a, i32, i32>),
    DictionaryI64I32(DictionaryDeserializer<'a, i64, i32>),
    DictionaryU8I64(DictionaryDeserializer<'a, u8, i64>),
    DictionaryU16I64(DictionaryDeserializer<'a, u16, i64>),
    DictionaryU32I64(DictionaryDeserializer<'a, u32, i64>),
    DictionaryU64I64(DictionaryDeserializer<'a, u64, i64>),
    DictionaryI8I64(DictionaryDeserializer<'a, i8, i64>),
    DictionaryI16I64(DictionaryDeserializer<'a, i16, i64>),
    DictionaryI32I64(DictionaryDeserializer<'a, i32, i64>),
    DictionaryI64I64(DictionaryDeserializer<'a, i64, i64>),
    Struct(StructDeserializer<'a>),
    List(ListDeserializer<'a, i32>),
    LargeList(ListDeserializer<'a, i64>),
    FixedSizeList(FixedSizeListDeserializer<'a>),
    Binary(BinaryDeserializer<'a, i32>),
    LargeBinary(BinaryDeserializer<'a, i64>),
    FixedSizeBinary(FixedSizeBinaryDeserializer<'a>),
    Map(MapDeserializer<'a>),
    Enum(EnumDeserializer<'a>),
}

impl<'a> ArrayDeserializer<'a> {
    pub fn new(path: String, strategy: Option<&Strategy>, array: View<'a>) -> Result<Self> {
        use {ArrayDeserializer as D, View as V};
        match array {
            View::Null(_) => Ok(Self::Null(NullDeserializer::new(path))),
            V::Boolean(view) => Ok(D::Bool(BoolDeserializer::new(path, view))),
            V::Int8(view) => Ok(D::I8(IntegerDeserializer::new(path, view))),
            V::Int16(view) => Ok(D::I16(IntegerDeserializer::new(path, view))),
            V::Int32(view) => Ok(D::I32(IntegerDeserializer::new(path, view))),
            V::Int64(view) => Ok(D::I64(IntegerDeserializer::new(path, view))),
            V::UInt8(view) => Ok(D::U8(IntegerDeserializer::new(path, view))),
            V::UInt16(view) => Ok(D::U16(IntegerDeserializer::new(path, view))),
            V::UInt32(view) => Ok(D::U32(IntegerDeserializer::new(path, view))),
            V::UInt64(view) => Ok(D::U64(IntegerDeserializer::new(path, view))),
            V::Float16(view) => Ok(D::F16(FloatDeserializer::new(path, view))),
            V::Float32(view) => Ok(D::F32(FloatDeserializer::new(path, view))),
            V::Float64(view) => Ok(D::F64(FloatDeserializer::new(path, view))),
            V::Decimal128(view) => Ok(D::Decimal128(DecimalDeserializer::new(path, view))),
            View::Date32(view) => Ok(Self::Date32(Date32Deserializer::new(
                path,
                view.values,
                view.validity,
            ))),
            View::Date64(view) => Ok(Self::Date64(Date64Deserializer::new(
                path,
                view.values,
                view.validity,
                TimeUnit::Millisecond,
                false,
            ))),
            V::Time32(view) => Ok(D::Time32(TimeDeserializer::new(path, view))),
            V::Time64(view) => Ok(D::Time64(TimeDeserializer::new(path, view))),
<<<<<<< HEAD
            ArrayView::Timestamp(view) => match strategy {
                // TODO: fix this: move functionality into timestamp deserializer
                Some(Strategy::DateTimeAsStr) => Ok(Self::Date64(Date64Deserializer::new(
                    path,
                    view.values,
                    view.validity,
                    view.unit,
                    is_utc_timestamp(view.timezone.as_deref())?,
                ))),
=======
            View::Timestamp(view) => match strategy {
                Some(Strategy::NaiveStrAsDate64 | Strategy::UtcStrAsDate64) => {
                    Ok(Self::Date64(Date64Deserializer::new(
                        path,
                        view.values,
                        view.validity,
                        view.unit,
                        is_utc_timestamp(view.timezone.as_deref())?,
                    )))
                }
>>>>>>> dc1df5cc
                Some(strategy) => {
                    fail!("Invalid strategy: {strategy} is not supported for timestamp field")
                }
                None => Ok(Self::Date64(Date64Deserializer::new(
                    path,
                    view.values,
                    view.validity,
                    view.unit,
                    is_utc_timestamp(view.timezone.as_deref())?,
                ))),
            },
            V::Duration(view) => Ok(D::Duration(DurationDeserializer::new(
                path,
                view.unit,
                PrimitiveView {
                    values: view.values,
                    validity: view.validity,
                },
            ))),
            V::Utf8(view) => Ok(D::Utf8(StringDeserializer::new(path, view))),
            V::LargeUtf8(view) => Ok(D::LargeUtf8(StringDeserializer::new(path, view))),
            V::Binary(view) => Ok(D::Binary(BinaryDeserializer::new(path, view))),
            V::LargeBinary(view) => Ok(D::LargeBinary(BinaryDeserializer::new(path, view))),
            V::FixedSizeBinary(view) => Ok(D::FixedSizeBinary(FixedSizeBinaryDeserializer::new(
                path, view,
            )?)),
            V::List(view) => {
                let child_path = format!("{path}.{child}", child = ChildName(&view.meta.name));
                Ok(D::List(ListDeserializer::new(
                    path,
                    ArrayDeserializer::new(
                        child_path,
                        get_strategy(&view.meta)?.as_ref(),
                        *view.elements,
                    )?,
                    view.offsets,
                    view.validity,
                )?))
            }
            V::LargeList(view) => {
                let child_path = format!("{path}.{child}", child = ChildName(&view.meta.name));
                Ok(D::LargeList(ListDeserializer::new(
                    path,
                    ArrayDeserializer::new(
                        child_path,
                        get_strategy(&view.meta)?.as_ref(),
                        *view.elements,
                    )?,
                    view.offsets,
                    view.validity,
                )?))
            }
            V::FixedSizeList(view) => {
                let child_path = format!("{path}.{child}", child = ChildName(&view.meta.name));
                Ok(D::FixedSizeList(FixedSizeListDeserializer::new(
                    path,
                    ArrayDeserializer::new(
                        child_path,
                        get_strategy(&view.meta)?.as_ref(),
                        *view.elements,
                    )?,
                    view.validity,
                    view.n.try_into()?,
                    view.len,
                )))
            }
            V::Struct(view) => {
                let mut fields = Vec::new();
                for (field_meta, field_view) in view.fields {
                    let child_path = format!("{path}.{child}", child = ChildName(&field_meta.name));
                    let field_deserializer = ArrayDeserializer::new(
                        child_path,
                        get_strategy(&field_meta)?.as_ref(),
                        field_view,
                    )?;
                    let field_name = field_meta.name;

                    fields.push((field_name, field_deserializer));
                }

                Ok(D::Struct(StructDeserializer::new(
                    path,
                    fields,
                    view.validity,
                    view.len,
                )))
            }
            V::Map(view) => {
                let keys_path = format!(
                    "{path}.{entries}.{keys}",
                    entries = ChildName(&view.meta.entries_name),
                    keys = ChildName(&view.meta.keys.name),
                );
                let keys = ArrayDeserializer::new(
                    keys_path,
                    get_strategy(&view.meta.keys)?.as_ref(),
                    *view.keys,
                )?;

                let values_path = format!(
                    "{path}.{entries}.{values}",
                    entries = ChildName(&view.meta.entries_name),
                    values = ChildName(&view.meta.values.name),
                );
                let values = ArrayDeserializer::new(
                    values_path,
                    get_strategy(&view.meta.values)?.as_ref(),
                    *view.values,
                )?;

                Ok(D::Map(MapDeserializer::new(
                    path,
                    keys,
                    values,
                    view.offsets,
                    view.validity,
                )?))
            }
            V::Dictionary(view) => match (*view.keys, *view.values) {
                (V::Int8(keys), V::Utf8(values)) => Ok(D::DictionaryI8I32(
                    DictionaryDeserializer::new(path, keys, values)?,
                )),
                (V::Int16(keys), V::Utf8(values)) => Ok(D::DictionaryI16I32(
                    DictionaryDeserializer::new(path, keys, values)?,
                )),
                (V::Int32(keys), V::Utf8(values)) => Ok(D::DictionaryI32I32(
                    DictionaryDeserializer::new(path, keys, values)?,
                )),
                (V::Int64(keys), V::Utf8(values)) => Ok(D::DictionaryI64I32(
                    DictionaryDeserializer::new(path, keys, values)?,
                )),
                (V::UInt8(keys), V::Utf8(values)) => Ok(Self::DictionaryU8I32(
                    DictionaryDeserializer::new(path, keys, values)?,
                )),
                (V::UInt16(keys), V::Utf8(values)) => Ok(D::DictionaryU16I32(
                    DictionaryDeserializer::new(path, keys, values)?,
                )),
                (V::UInt32(keys), V::Utf8(values)) => Ok(D::DictionaryU32I32(
                    DictionaryDeserializer::new(path, keys, values)?,
                )),
                (V::UInt64(keys), V::Utf8(values)) => Ok(D::DictionaryU64I32(
                    DictionaryDeserializer::new(path, keys, values)?,
                )),
                (V::Int8(keys), V::LargeUtf8(values)) => Ok(D::DictionaryI8I64(
                    DictionaryDeserializer::new(path, keys, values)?,
                )),
                (V::Int16(keys), V::LargeUtf8(values)) => Ok(D::DictionaryI16I64(
                    DictionaryDeserializer::new(path, keys, values)?,
                )),
                (V::Int32(keys), V::LargeUtf8(values)) => Ok(D::DictionaryI32I64(
                    DictionaryDeserializer::new(path, keys, values)?,
                )),
                (V::Int64(keys), V::LargeUtf8(values)) => Ok(D::DictionaryI64I64(
                    DictionaryDeserializer::new(path, keys, values)?,
                )),
                (V::UInt8(keys), V::LargeUtf8(values)) => Ok(D::DictionaryU8I64(
                    DictionaryDeserializer::new(path, keys, values)?,
                )),
                (V::UInt16(keys), V::LargeUtf8(values)) => Ok(D::DictionaryU16I64(
                    DictionaryDeserializer::new(path, keys, values)?,
                )),
                (V::UInt32(keys), V::LargeUtf8(values)) => Ok(D::DictionaryU32I64(
                    DictionaryDeserializer::new(path, keys, values)?,
                )),
                (V::UInt64(keys), V::LargeUtf8(values)) => Ok(D::DictionaryU64I64(
                    DictionaryDeserializer::new(path, keys, values)?,
                )),
                _ => fail!("Unsupported dictionary array type"),
            },
            View::Union(view) => {
                let mut fields = Vec::new();
                for (idx, (type_id, field_meta, field_view)) in view.fields.into_iter().enumerate()
                {
                    if usize::try_from(type_id) != Ok(idx) {
                        fail!("Only unions with consecutive type ids are currently supported");
                    }
                    let child_path = format!("{path}.{child}", child = ChildName(&field_meta.name));
                    let field_deserializer = ArrayDeserializer::new(
                        child_path,
                        get_strategy(&field_meta)?.as_ref(),
                        field_view,
                    )?;
                    fields.push((field_meta.name, field_deserializer))
                }
                let Some(offsets) = view.offsets else {
                    fail!("Sparse unions are currently not supported");
                };

                Ok(Self::Enum(EnumDeserializer::new(
                    path, view.types, offsets, fields,
                )?))
            }
            _ => fail!("Unknown view"),
        }
    }
}

fn is_utc_timestamp(timezone: Option<&str>) -> Result<bool> {
    match timezone {
        Some(tz) if tz.to_lowercase() == "utc" => Ok(true),
        Some(tz) => fail!("Unsupported timezone: {} is not supported", tz),
        None => Ok(false),
    }
}

fn get_strategy(meta: &FieldMeta) -> Result<Option<Strategy>> {
    let Some(strategy) = meta.metadata.get(STRATEGY_KEY) else {
        return Ok(None);
    };
    Ok(Some(strategy.parse()?))
}

macro_rules! dispatch {
    ($obj:expr, $wrapper:ident($name:ident) => $expr:expr) => {
        match $obj {
            $wrapper::Null($name) => $expr,
            $wrapper::Bool($name) => $expr,
            $wrapper::U8($name) => $expr,
            $wrapper::U16($name) => $expr,
            $wrapper::U32($name) => $expr,
            $wrapper::U64($name) => $expr,
            $wrapper::I8($name) => $expr,
            $wrapper::I16($name) => $expr,
            $wrapper::I32($name) => $expr,
            $wrapper::I64($name) => $expr,
            $wrapper::F16($name) => $expr,
            $wrapper::F32($name) => $expr,
            $wrapper::F64($name) => $expr,
            $wrapper::Decimal128($name) => $expr,
            $wrapper::Duration($name) => $expr,
            $wrapper::Date32($name) => $expr,
            $wrapper::Date64($name) => $expr,
            $wrapper::Time32($name) => $expr,
            $wrapper::Time64($name) => $expr,
            $wrapper::Utf8($name) => $expr,
            $wrapper::LargeUtf8($name) => $expr,
            $wrapper::Struct($name) => $expr,
            $wrapper::List($name) => $expr,
            $wrapper::FixedSizeList($name) => $expr,
            $wrapper::LargeList($name) => $expr,
            $wrapper::Binary($name) => $expr,
            $wrapper::LargeBinary($name) => $expr,
            $wrapper::FixedSizeBinary($name) => $expr,
            $wrapper::Map($name) => $expr,
            $wrapper::Enum($name) => $expr,
            $wrapper::DictionaryU8I32($name) => $expr,
            $wrapper::DictionaryU16I32($name) => $expr,
            $wrapper::DictionaryU32I32($name) => $expr,
            $wrapper::DictionaryU64I32($name) => $expr,
            $wrapper::DictionaryI8I32($name) => $expr,
            $wrapper::DictionaryI16I32($name) => $expr,
            $wrapper::DictionaryI32I32($name) => $expr,
            $wrapper::DictionaryI64I32($name) => $expr,
            $wrapper::DictionaryU8I64($name) => $expr,
            $wrapper::DictionaryU16I64($name) => $expr,
            $wrapper::DictionaryU32I64($name) => $expr,
            $wrapper::DictionaryU64I64($name) => $expr,
            $wrapper::DictionaryI8I64($name) => $expr,
            $wrapper::DictionaryI16I64($name) => $expr,
            $wrapper::DictionaryI32I64($name) => $expr,
            $wrapper::DictionaryI64I64($name) => $expr,
        }
    };
}

impl Context for ArrayDeserializer<'_> {
    fn annotate(&self, annotations: &mut std::collections::BTreeMap<String, String>) {
        dispatch!(self, ArrayDeserializer(deser) => deser.annotate(annotations))
    }
}

impl<'de> SimpleDeserializer<'de> for ArrayDeserializer<'de> {
    fn deserialize_any<V: Visitor<'de>>(&mut self, visitor: V) -> Result<V::Value> {
        dispatch!(self, ArrayDeserializer(deser) => deser.deserialize_any(visitor))
    }

    fn deserialize_ignored_any<V: Visitor<'de>>(&mut self, visitor: V) -> Result<V::Value> {
        dispatch!(self, ArrayDeserializer(deser) => deser.deserialize_ignored_any(visitor))
    }

    fn deserialize_option<V: Visitor<'de>>(&mut self, visitor: V) -> Result<V::Value> {
        dispatch!(self, ArrayDeserializer(deser) => deser.deserialize_option(visitor))
    }

    fn deserialize_unit<V: Visitor<'de>>(&mut self, visitor: V) -> Result<V::Value> {
        dispatch!(self, ArrayDeserializer(deser) => deser.deserialize_unit(visitor))
    }

    fn deserialize_unit_struct<V: Visitor<'de>>(
        &mut self,
        name: &'static str,
        visitor: V,
    ) -> Result<V::Value> {
        dispatch!(self, ArrayDeserializer(deser) => deser.deserialize_unit_struct(name, visitor))
    }

    fn deserialize_bool<V: Visitor<'de>>(&mut self, visitor: V) -> Result<V::Value> {
        dispatch!(self, ArrayDeserializer(deser) => deser.deserialize_bool(visitor))
    }

    fn deserialize_char<V: Visitor<'de>>(&mut self, visitor: V) -> Result<V::Value> {
        dispatch!(self, ArrayDeserializer(deser) => deser.deserialize_char(visitor))
    }

    fn deserialize_u8<V: Visitor<'de>>(&mut self, visitor: V) -> Result<V::Value> {
        dispatch!(self, ArrayDeserializer(deser) => deser.deserialize_u8(visitor))
    }

    fn deserialize_u16<V: Visitor<'de>>(&mut self, visitor: V) -> Result<V::Value> {
        dispatch!(self, ArrayDeserializer(deser) => deser.deserialize_u16(visitor))
    }

    fn deserialize_u32<V: Visitor<'de>>(&mut self, visitor: V) -> Result<V::Value> {
        dispatch!(self, ArrayDeserializer(deser) => deser.deserialize_u32(visitor))
    }

    fn deserialize_u64<V: Visitor<'de>>(&mut self, visitor: V) -> Result<V::Value> {
        dispatch!(self, ArrayDeserializer(deser) => deser.deserialize_u64(visitor))
    }

    fn deserialize_i8<V: Visitor<'de>>(&mut self, visitor: V) -> Result<V::Value> {
        dispatch!(self, ArrayDeserializer(deser) => deser.deserialize_i8(visitor))
    }

    fn deserialize_i16<V: Visitor<'de>>(&mut self, visitor: V) -> Result<V::Value> {
        dispatch!(self, ArrayDeserializer(deser) => deser.deserialize_i16(visitor))
    }

    fn deserialize_i32<V: Visitor<'de>>(&mut self, visitor: V) -> Result<V::Value> {
        dispatch!(self, ArrayDeserializer(deser) => deser.deserialize_i32(visitor))
    }

    fn deserialize_i64<V: Visitor<'de>>(&mut self, visitor: V) -> Result<V::Value> {
        dispatch!(self, ArrayDeserializer(deser) => deser.deserialize_i64(visitor))
    }

    fn deserialize_f32<V: Visitor<'de>>(&mut self, visitor: V) -> Result<V::Value> {
        dispatch!(self, ArrayDeserializer(deser) => deser.deserialize_f32(visitor))
    }

    fn deserialize_f64<V: Visitor<'de>>(&mut self, visitor: V) -> Result<V::Value> {
        dispatch!(self, ArrayDeserializer(deser) => deser.deserialize_f64(visitor))
    }

    fn deserialize_str<V: Visitor<'de>>(&mut self, visitor: V) -> Result<V::Value> {
        dispatch!(self, ArrayDeserializer(deser) => deser.deserialize_str(visitor))
    }

    fn deserialize_string<V: Visitor<'de>>(&mut self, visitor: V) -> Result<V::Value> {
        dispatch!(self, ArrayDeserializer(deser) => deser.deserialize_string(visitor))
    }

    fn deserialize_struct<V: Visitor<'de>>(
        &mut self,
        name: &'static str,
        fields: &'static [&'static str],
        visitor: V,
    ) -> Result<V::Value> {
        dispatch!(self, ArrayDeserializer(deser) => deser.deserialize_struct(name, fields, visitor))
    }

    fn deserialize_map<V: Visitor<'de>>(&mut self, visitor: V) -> Result<V::Value> {
        dispatch!(self, ArrayDeserializer(deser) => deser.deserialize_map(visitor))
    }

    fn deserialize_seq<V: Visitor<'de>>(&mut self, visitor: V) -> Result<V::Value> {
        dispatch!(self, ArrayDeserializer(deser) => deser.deserialize_seq(visitor))
    }

    fn deserialize_tuple<V: Visitor<'de>>(&mut self, len: usize, visitor: V) -> Result<V::Value> {
        dispatch!(self, ArrayDeserializer(deser) => deser.deserialize_tuple(len, visitor))
    }

    fn deserialize_tuple_struct<V: Visitor<'de>>(
        &mut self,
        name: &'static str,
        len: usize,
        visitor: V,
    ) -> Result<V::Value> {
        dispatch!(self, ArrayDeserializer(deser) => deser.deserialize_tuple_struct(name, len, visitor))
    }

    fn deserialize_identifier<V: Visitor<'de>>(&mut self, visitor: V) -> Result<V::Value> {
        dispatch!(self, ArrayDeserializer(deser) => deser.deserialize_identifier(visitor))
    }

    fn deserialize_newtype_struct<V: Visitor<'de>>(
        &mut self,
        name: &'static str,
        visitor: V,
    ) -> Result<V::Value> {
        dispatch!(self, ArrayDeserializer(deser) => deser.deserialize_newtype_struct(name, visitor))
    }

    fn deserialize_enum<V: Visitor<'de>>(
        &mut self,
        name: &'static str,
        variants: &'static [&'static str],
        visitor: V,
    ) -> Result<V::Value> {
        dispatch!(self, ArrayDeserializer(deser) => deser.deserialize_enum(name, variants, visitor))
    }

    fn deserialize_bytes<V: Visitor<'de>>(&mut self, visitor: V) -> Result<V::Value> {
        dispatch!(self, ArrayDeserializer(deser) => deser.deserialize_bytes(visitor))
    }

    fn deserialize_byte_buf<V: Visitor<'de>>(&mut self, visitor: V) -> Result<V::Value> {
        dispatch!(self, ArrayDeserializer(deser) => deser.deserialize_byte_buf(visitor))
    }
}

impl<'de> VariantAccess<'de> for Mut<'_, ArrayDeserializer<'de>> {
    type Error = Error;

    fn newtype_variant_seed<T: DeserializeSeed<'de>>(self, seed: T) -> Result<T::Value> {
        seed.deserialize(self)
    }

    fn struct_variant<V: Visitor<'de>>(
        self,
        fields: &'static [&'static str],
        visitor: V,
    ) -> Result<V::Value> {
        self.0
            .deserialize_struct("UNUSED_ENUM_STRUCT_NAME", fields, visitor)
    }

    fn tuple_variant<V: Visitor<'de>>(self, len: usize, visitor: V) -> Result<V::Value> {
        self.0.deserialize_tuple(len, visitor)
    }

    fn unit_variant(self) -> Result<()> {
        <()>::deserialize(self)
    }
}<|MERGE_RESOLUTION|>--- conflicted
+++ resolved
@@ -105,8 +105,7 @@
             ))),
             V::Time32(view) => Ok(D::Time32(TimeDeserializer::new(path, view))),
             V::Time64(view) => Ok(D::Time64(TimeDeserializer::new(path, view))),
-<<<<<<< HEAD
-            ArrayView::Timestamp(view) => match strategy {
+            V::Timestamp(view) => match strategy {
                 // TODO: fix this: move functionality into timestamp deserializer
                 Some(Strategy::DateTimeAsStr) => Ok(Self::Date64(Date64Deserializer::new(
                     path,
@@ -115,18 +114,6 @@
                     view.unit,
                     is_utc_timestamp(view.timezone.as_deref())?,
                 ))),
-=======
-            View::Timestamp(view) => match strategy {
-                Some(Strategy::NaiveStrAsDate64 | Strategy::UtcStrAsDate64) => {
-                    Ok(Self::Date64(Date64Deserializer::new(
-                        path,
-                        view.values,
-                        view.validity,
-                        view.unit,
-                        is_utc_timestamp(view.timezone.as_deref())?,
-                    )))
-                }
->>>>>>> dc1df5cc
                 Some(strategy) => {
                     fail!("Invalid strategy: {strategy} is not supported for timestamp field")
                 }
